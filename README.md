--- conflicted
+++ resolved
@@ -1,13 +1,10 @@
 # taxdata
 
 - Files related to current extrapolation routine in SAS, fortran and Excel can be found [here](https://www.dropbox.com/sh/llaisso557ppf3f/AABexU9ELw5BHpNB3fVRuFxEa?dl=0). 
-<<<<<<< HEAD
 - The stage I and II python scripts are respectively stored the folders of same name. The stage I script is able to produce two files, Stage I factors and Stage II targets, and save them in the
 Stage II folder. The Stage II script, currently for 16 years of extrapolation, takes in the factors and targets from stage I and generates the final weights for Tax-Calculator. You can
 find data source information and a brief methodology description in the docs/info folder. 
-=======
 
->>>>>>> 1769dc0f
 
 
 # Contributors

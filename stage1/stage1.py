--- conflicted
+++ resolved
@@ -1,11 +1,7 @@
 import pandas as pd
 
-<<<<<<< HEAD
 SYR = 2011  # calendar year used to normalize factors
-=======
-SYR = 2009  # calendar year used to normalize factors
 BEN_SYR = 2014  # calendar year used just for the benefit start year
->>>>>>> adfa484b
 
 # define constants for the number refers total population,
 # dependent age upper limit, and senior age lower limit
@@ -282,15 +278,11 @@
 Stage_II_targets.rename(columns=rename, inplace=True)
 
 # Delate 2008 row from Stage_I_factors
-<<<<<<< HEAD
 Stage_I_factors = Stage_I_factors.drop([2008, 2009, 2010])
 Stage_II_targets = Stage_II_targets.drop([2008, 2009, 2010])
 
-=======
-Stage_I_factors = Stage_I_factors.drop(2008)
 # add on benefit factors
 Stage_I_factors['ABENEFITS'] = benefit_factors.transpose()[0]
->>>>>>> adfa484b
 # write Stage_I_factors for final preparation and then use by Tax-Calculator
 Stage_I_factors.to_csv(path_or_buf="Stage_I_factors.csv",
                        float_format='%.4f',
